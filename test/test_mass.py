--- conflicted
+++ resolved
@@ -1,5 +1,4 @@
 import periodictable
-from periodictable.constants import neutron_mass
 
 def test():
     # Constants defined in the tables. These may be updated from time to time.
@@ -16,10 +15,6 @@
     assert abs(periodictable.Pb[206].abundance - Pb_206_abundance) < 1e-14
     assert abs(periodictable.Pb[209].abundance - Pb_209_abundance) < 1e-14
     assert periodictable.Pb.mass == Pb_mass
-<<<<<<< HEAD
-=======
-    assert periodictable.n.mass == neutron_mass
->>>>>>> b36d7bf9
 
     # Check abundance totals to 0% or 100%
     for el in periodictable.elements:
@@ -42,11 +37,7 @@
             else:
                 abundance += iso.abundance
                 mass += iso.mass*iso.abundance/100.
-<<<<<<< HEAD
-        assert abundance==0 or abs(mass - el.mass)/el.mass < el._mass_unc,\
-=======
         assert abundance==0 or abs(mass - el.mass)  < el._mass_unc,\
->>>>>>> b36d7bf9
             "avg mass for %s is %g != %g"%(el.symbol,el.mass,mass)
 
 
